module github.com/aquasecurity/starboard

go 1.21

replace golang.org/x/text => golang.org/x/text v0.3.8

require (
	github.com/caarlos0/env/v6 v6.10.0
	github.com/davecgh/go-spew v1.1.1
	github.com/emirpasic/gods v1.18.1
	github.com/go-logr/logr v1.2.3
	github.com/google/go-cmp v0.5.9
	github.com/google/go-containerregistry v0.11.0
	github.com/google/uuid v1.3.0
	github.com/gorhill/cronexpr v0.0.0-20180427100037-88b0669f7d75
	github.com/hashicorp/go-version v1.5.0
	github.com/onsi/ginkgo v1.16.5
	github.com/onsi/gomega v1.24.1
	github.com/open-policy-agent/opa v0.46.1
	github.com/openshift/api v0.0.0-20221013123533-341d389bd4a7
	github.com/spf13/cobra v1.6.1
	github.com/spf13/pflag v1.0.5
	github.com/stretchr/testify v1.8.0
	github.com/valyala/quicktemplate v1.7.0
	gopkg.in/yaml.v3 v3.0.1
	k8s.io/api v0.26.10
	k8s.io/apiextensions-apiserver v0.26.10
	k8s.io/apimachinery v0.26.10
	k8s.io/cli-runtime v0.24.1
	k8s.io/client-go v0.26.10
	k8s.io/code-generator v0.26.10
	k8s.io/klog/v2 v2.90.1
	k8s.io/utils v0.0.0-20221128185143-99ec85e7a448
	sigs.k8s.io/controller-runtime v0.14.7
	sigs.k8s.io/yaml v1.3.0
)

require (
	github.com/emicklei/go-restful/v3 v3.9.0 // indirect
	github.com/opencontainers/go-digest v1.0.0 // indirect
	github.com/sergi/go-diff v1.2.0 // indirect
	github.com/tchap/go-patricia/v2 v2.3.1 // indirect
)

require (
	github.com/OneOfOne/xxhash v1.2.8 // indirect
	github.com/agnivade/levenshtein v1.1.1 // indirect
	github.com/beorn7/perks v1.0.1 // indirect
	github.com/cespare/xxhash/v2 v2.1.2 // indirect
	github.com/evanphx/json-patch v5.6.0+incompatible // indirect
	github.com/evanphx/json-patch/v5 v5.6.0 // indirect
	github.com/fsnotify/fsnotify v1.6.0 // indirect
	github.com/ghodss/yaml v1.0.0 // indirect
	github.com/go-errors/errors v1.0.1 // indirect
	github.com/go-logr/zapr v1.2.3 // indirect
	github.com/go-openapi/jsonpointer v0.19.5 // indirect
	github.com/go-openapi/jsonreference v0.20.0 // indirect
	github.com/go-openapi/swag v0.21.1 // indirect
	github.com/go-task/slim-sprig v0.0.0-20210107165309-348f09dbbbc0 // indirect
	github.com/gobwas/glob v0.2.3 // indirect
	github.com/gogo/protobuf v1.3.2 // indirect
	github.com/golang/groupcache v0.0.0-20210331224755-41bb18bfe9da // indirect
	github.com/golang/protobuf v1.5.2 // indirect
	github.com/google/btree v1.0.1 // indirect
	github.com/google/gnostic v0.6.9 // indirect
	github.com/google/gofuzz v1.2.0 // indirect
	github.com/google/shlex v0.0.0-20191202100458-e7afc7fbc510 // indirect
	github.com/gregjones/httpcache v0.0.0-20190611155906-901d90724c79 // indirect
	github.com/imdario/mergo v0.3.13 // indirect
	github.com/inconshreveable/mousetrap v1.0.1 // indirect
	github.com/josharian/intern v1.0.0 // indirect
	github.com/json-iterator/go v1.1.12 // indirect
	github.com/liggitt/tabwriter v0.0.0-20181228230101-89fcab3d43de // indirect
	github.com/mailru/easyjson v0.7.7 // indirect
	github.com/matttproud/golang_protobuf_extensions v1.0.2 // indirect
	github.com/modern-go/concurrent v0.0.0-20180306012644-bacd9c7ef1dd // indirect
	github.com/modern-go/reflect2 v1.0.2 // indirect
	github.com/monochromegane/go-gitignore v0.0.0-20200626010858-205db1a8cc00 // indirect
	github.com/munnerz/goautoneg v0.0.0-20191010083416-a7dc8b61c822 // indirect
	github.com/nxadm/tail v1.4.8 // indirect
	github.com/peterbourgon/diskv v2.0.1+incompatible // indirect
	github.com/pkg/errors v0.9.1 // indirect
	github.com/pmezard/go-difflib v1.0.0 // indirect
	github.com/prometheus/client_golang v1.14.0 // indirect
	github.com/prometheus/client_model v0.3.0 // indirect
	github.com/prometheus/common v0.37.0 // indirect
	github.com/prometheus/procfs v0.8.0 // indirect
	github.com/rcrowley/go-metrics v0.0.0-20201227073835-cf1acfcdf475 // indirect
	github.com/valyala/bytebufferpool v1.0.0 // indirect
	github.com/xeipuuv/gojsonpointer v0.0.0-20190905194746-02993c407bfb // indirect
	github.com/xeipuuv/gojsonreference v0.0.0-20180127040603-bd5ef7bd5415 // indirect
	github.com/xlab/treeprint v0.0.0-20181112141820-a009c3971eca // indirect
	github.com/yashtewari/glob-intersection v0.1.0 // indirect
	go.starlark.net v0.0.0-20200306205701-8dd3e2ee1dd5 // indirect
	go.uber.org/atomic v1.9.0 // indirect
	go.uber.org/multierr v1.8.0 // indirect
<<<<<<< HEAD
	go.uber.org/zap v1.21.0 // indirect
	golang.org/x/crypto v0.25.0 // indirect
	golang.org/x/mod v0.6.0 // indirect
	golang.org/x/net v0.27.0 // indirect
	golang.org/x/oauth2 v0.0.0-20220718184931-c8730f7fcb92 // indirect
	golang.org/x/sys v0.22.0 // indirect
	golang.org/x/term v0.22.0 // indirect
	golang.org/x/text v0.16.0 // indirect
	golang.org/x/time v0.0.0-20220609170525-579cf78fd858 // indirect
	golang.org/x/tools v0.2.0 // indirect
=======
	go.uber.org/zap v1.24.0 // indirect
	golang.org/x/mod v0.9.0 // indirect
	golang.org/x/net v0.19.0 // indirect
	golang.org/x/oauth2 v0.0.0-20220718184931-c8730f7fcb92 // indirect
	golang.org/x/sys v0.15.0 // indirect
	golang.org/x/term v0.15.0 // indirect
	golang.org/x/text v0.14.0 // indirect
	golang.org/x/time v0.3.0 // indirect
	golang.org/x/tools v0.6.0 // indirect
>>>>>>> f92c2857
	gomodules.xyz/jsonpatch/v2 v2.2.0 // indirect
	google.golang.org/appengine v1.6.7 // indirect
	google.golang.org/protobuf v1.34.2 // indirect
	gopkg.in/inf.v0 v0.9.1 // indirect
	gopkg.in/tomb.v1 v1.0.0-20141024135613-dd632973f1e7 // indirect
	gopkg.in/yaml.v2 v2.4.0 // indirect
	k8s.io/component-base v0.26.10 // indirect
	k8s.io/gengo v0.0.0-20220902162205-c0856e24416d // indirect
	k8s.io/kube-openapi v0.0.0-20221012153701-172d655c2280 // indirect
	sigs.k8s.io/json v0.0.0-20220713155537-f223a00ba0e2 // indirect
	sigs.k8s.io/kustomize/api v0.11.4 // indirect
	sigs.k8s.io/kustomize/kyaml v0.13.6 // indirect
	sigs.k8s.io/structured-merge-diff/v4 v4.2.3 // indirect
)<|MERGE_RESOLUTION|>--- conflicted
+++ resolved
@@ -94,28 +94,15 @@
 	go.starlark.net v0.0.0-20200306205701-8dd3e2ee1dd5 // indirect
 	go.uber.org/atomic v1.9.0 // indirect
 	go.uber.org/multierr v1.8.0 // indirect
-<<<<<<< HEAD
-	go.uber.org/zap v1.21.0 // indirect
-	golang.org/x/crypto v0.25.0 // indirect
-	golang.org/x/mod v0.6.0 // indirect
+	go.uber.org/zap v1.24.0 // indirect
+	golang.org/x/mod v0.9.0 // indirect
 	golang.org/x/net v0.27.0 // indirect
 	golang.org/x/oauth2 v0.0.0-20220718184931-c8730f7fcb92 // indirect
 	golang.org/x/sys v0.22.0 // indirect
 	golang.org/x/term v0.22.0 // indirect
 	golang.org/x/text v0.16.0 // indirect
-	golang.org/x/time v0.0.0-20220609170525-579cf78fd858 // indirect
-	golang.org/x/tools v0.2.0 // indirect
-=======
-	go.uber.org/zap v1.24.0 // indirect
-	golang.org/x/mod v0.9.0 // indirect
-	golang.org/x/net v0.19.0 // indirect
-	golang.org/x/oauth2 v0.0.0-20220718184931-c8730f7fcb92 // indirect
-	golang.org/x/sys v0.15.0 // indirect
-	golang.org/x/term v0.15.0 // indirect
-	golang.org/x/text v0.14.0 // indirect
 	golang.org/x/time v0.3.0 // indirect
 	golang.org/x/tools v0.6.0 // indirect
->>>>>>> f92c2857
 	gomodules.xyz/jsonpatch/v2 v2.2.0 // indirect
 	google.golang.org/appengine v1.6.7 // indirect
 	google.golang.org/protobuf v1.34.2 // indirect
