![Starboard logo](docs/images/starboard-logo.png)

> Kubernetes-native security toolkit.

[![GitHub Release][release-img]][release]
[![GitHub Build Actions][build-action-img]][actions]
[![Coverage Status][cov-img]][cov]
[![Go Report Card][report-card-img]][report-card]
[![License][license-img]][license]
[![GitHub All Releases][github-all-releases-img]][release]
![Docker Pulls Starboard][docker-pulls-starboard]
![Docker Pulls Starboard Operator][docker-pulls-starboard-operator]

# Introduction

Starboard integrates security tools into the Kubernetes environment, so that users can find and view the risks that
relate to different resources in a Kubernetes-native way. Starboard provides [custom resources definitions][crds]
and a [Go module][go-module] to work with a range of existing security tools, as well as a [kubectl]-compatible
executable command, the [Octant plugin][octant-plugin], and the [Lens extension][lens-extension] that make security
reports available through familiar Kubernetes tools.

Starboard can be run in two different modes:

<<<<<<< HEAD
* As a [command-line tool][starboard-cli], so you can trigger scans and view the risks in a `kubectl`-compatible way
  or as part of your CI/CD pipeline.
* As an [operator][starboard-operator] to automatically update security report resources in response to workload and
  other changes on a Kubernetes cluster - for example, initiating a vulnerability scan when a new pod is started.

You can read more about the motivations and use cases [here][aqua-starboard-blog] and join our discussions [here][discussions]. 

![](docs/images/starboard-cli-with-octant-demo.gif)

## Getting Started

The easiest way to get started with Starboard is to use [Starboard CLI][starboard-cli], which allows scanning Kubernetes
workloads deployed in your cluster.

By default, starboard will operate in the **starboard** namespace, use a configuration ConfigMap named **starboard**, and will run scans using a **starboard** service account.  This can be overridden using environment variables, eg

```
echo 'STARBOARD_CONFIG_NAMESPACE=security-team
STARBOARD_SA_NAME=starboard_scanner
STARBOARD_CONFIGMAP_NAME=scan-config' >> ~/.bashrc
. ~/.bashrc
starboard init
```
> **NOTE:** Even though manual scanning through the command-line is useful, the fact that it's not automated makes it less suitable with a large number
> of Kubernetes workloads. Therefore, the [Starboard Operator][starboard-operator]
> provides a better option for these scenarios, constantly monitoring built-in Kubernetes resources, such as Deployments,
> and running appropriate scanners against the underlying deployment descriptors.

To begin with, execute the following one-time setup command:

```
$ starboard init
```

The `init` subcommand creates the `starboard` namespace, in which Starboard executes Kubernetes Jobs to perform
scans. It also sends custom security resources definitions to the Kubernetes API:

```
$ kubectl api-resources --api-group aquasecurity.github.io
NAME                   SHORTNAMES    APIGROUP                 NAMESPACED   KIND
ciskubebenchreports    kubebench     aquasecurity.github.io   false        CISKubeBenchReport
configauditreports     configaudit   aquasecurity.github.io   true         ConfigAuditReport
kubehunterreports      kubehunter    aquasecurity.github.io   false        KubeHunterReport
vulnerabilityreports   vulns,vuln    aquasecurity.github.io   true         VulnerabilityReport
```

> There's also a `starboard cleanup` subcommand, which can be used to remove all resources created by Starboard.

As an example let's run an old version of `nginx` that we know has vulnerabilities. First, let's create a `dev` namespace:

```
$ kubectl create namespace dev
```

Create an `nginx` Deployment in the `dev` namespace:

```
$ kubectl create deployment nginx --image nginx:1.16 --namespace dev
```

Run the scanner to find the vulnerabilities:

```
$ starboard find vulnerabilities deployment/nginx --namespace dev
```

Behind the scenes, this uses [Trivy][trivy] to identify vulnerabilities in the container images associated with the
specified deployment. Once this has been done, you can retrieve the latest vulnerability reports for this workload:

```
$ starboard get vulnerabilities deployment/nginx \
  --namespace dev \
  --output yaml
```

Starboard relies on labels and label selectors to associate vulnerability reports with the specified Deployment.
For a Deployment with *N* container images Starboard creates *N* instances of `vulnerabilityreports.aquasecurity.github.io`
resources. In addition, each instance has the `starboard.container.name` label to associate it with a particular
container's image. This means that the same data retrieved by the `starboard get vulnerabilities` subcommand can be
fetched with the standard `kubectl get` command:

```
$ kubectl get vulnerabilityreport \
  --selector starboard.resource.kind=Deployment,starboard.resource.name=nginx \
  --namespace dev \
  --output yaml
```

In this example, the `nginx` deployment has a single container called `nginx`, hence only one instance of the
`vulnerabilityreports.aquasecurity.github.io` resource is created with the label `starboard.container.name=nginx`.

To read more about custom resources and label selectors check [Custom Security Resources Specification][starboard-crds-spec].

The [Starboard Octant plugin][starboard-octant-plugin] displays the same vulnerability reports in Octant's UI.

<p align="center">
  <img src="docs/images/getting-started/deployment_vulnerabilities.png">
</p>

Check the plugin's repository for installation instructions.

## Next Steps

Let's take the same `nginx` Deployment and audit its Kubernetes configuration. As you remember we've created it with
the `kubectl create deployment` command which applies the default settings to the deployment descriptors. However, we
also know that in Kubernetes the defaults are usually the least secure.

Run the scanner to audit the configuration using [Polaris][polaris]:

```
$ starboard polaris deployment/nginx --namespace dev
```

Retrieve the configuration audit report:

```
$ starboard get configaudit deployment/nginx \
  --namespace dev \
  --output yaml
```

or

```
$ kubectl get configauditreport \
  --selector starboard.resource.kind=Deployment,starboard.resource.name=nginx \
  --namespace dev \
  --output yaml
```

Similar to vulnerabilities the Starboard Octant plugin can visualize config audit reports. What's more important,
Starboard and Octant provide a single pane view with visibility into potentially dangerous and exploitable
vulnerabilities as well as configuration issues that might affect stability, reliability, and scalability of the
`nginx` Deployment.

<p align="center">
  <img src="docs/images/next-steps/deployment_configauditreports.png">
</p>

To learn more about the available Starboard commands and scanners, such as [kube-bench][aqua-kube-bench] or
[kube-hunter][aqua-kube-hunter], use `starboard help`.



## Starboard CLI

Starboard CLI is a single executable binary which can be used to find risks, such as vulnerabilities or insecure Pod
specs, in Kubernetes workloads. By default, the risk assessment reports are stored as
[custom security resources][starboard-crds].

To learn more about the available Starboard CLI commands, run `starboard help` or type a command followed by the
`-h` flag:

```
$ starboard kube-hunter -h
```

### Installation

This guide shows how to install the [Starboard CLI][starboard-cli] from source,
or from pre-built binary releases.

#### From the Binary Releases

Every [release][release] of Starboard provides binary releases for a variety of operating systems. These
binary versions can be manually downloaded and installed.

1. Download your [desired version][release]
2. Unpack it (`tar -zxvf starboard_darwin_x86_64.tar.gz`)
3. Find the `starboard` binary in the unpacked directory, and move it to its desired destination
   (`mv starboard_darwin_x86_64/starboard /usr/local/bin/starboard`)

From there, you should be able to run Starboard CLI commands: `starboard help`

##### kubectl plugin

The Starboard CLI is compatible with [kubectl][kubectl] and is intended as [kubectl plugin][kubectl-plugins],
but it's perfectly fine to run it as a stand-alone executable. If you rename the `starboard` executable to
`kubectl-starboard` and if it's in your path, you can invoke it using `kubectl starboard`.

You can also install Starboard as a kubectl plugin with the [Krew][krew] plugins manager:

```
$ kubectl krew install starboard
$ kubectl starboard help
```

#### From Source (Linux, macOS)

Building from source is slightly more work, but is the best way to go if you want to test the latest (pre-release)
version of Starboard.

You must have a working Go environment.

```
$ git clone git@github.com:aquasecurity/starboard.git
$ cd starboard
$ make
```

If required, it will fetch the dependencies and cache them. It will then compile `starboard` and place it in
`bin/starboard`.

#### Docker

We also release the Docker image `docker.io/aqusec/starbaord` to run Starboard as a Docker container or to manually
schedule Kubernetes scan Jobs in your cluster.
=======
- As a [command][cli], so you can trigger scans and view the risks in a kubectl-compatible way or as part of your CI/CD pipeline.
- As an [operator] to automatically update security reports in response to workload and other changes on a Kubernetes
  cluster - for example, initiating a vulnerability scan when a new pod is started.
>>>>>>> 53614219

> **NOTE** Even though manual scanning through the command-line is useful, the fact that it's not automated makes it
> less suitable with a large number of Kubernetes workloads. Therefore, the [operator] provides a better option
> for these scenarios, constantly monitoring built-in Kubernetes resources, such as Deployments, and running appropriate
> scanners against the underlying deployment descriptors.

You can read more about the motivations and use cases in this [blog][aqua-starboard-blog] and join our [discussions][discussions].
The official [documentation](https://aquasecurity.github.io/starboard/) provides detailed installation, configuration, and
quick start guides.

![](docs/images/starboard-cli-with-octant-demo.gif)

# Contributing

At this early stage we would love your feedback on the overall concept of Starboard. Over time we'd love to see
contributions integrating different security tools so that users can access security information in standard,
Kubernetes-native ways.

* See [CONTRIBUTING.md](CONTRIBUTING.md) for information about setting up your development environment, and the
  contribution workflow that we expect.
* See [ROADMAP.md](ROADMAP.md) for tentative features in a 1.0 release.
* Join our [discussions][discussions].

[release-img]: https://img.shields.io/github/release/aquasecurity/starboard.svg?logo=github
[release]: https://github.com/aquasecurity/starboard/releases
[build-action-img]: https://github.com/aquasecurity/starboard/workflows/build/badge.svg
[actions]: https://github.com/aquasecurity/starboard/actions
[cov-img]: https://codecov.io/github/aquasecurity/starboard/branch/main/graph/badge.svg
[cov]: https://codecov.io/github/aquasecurity/starboard
[report-card-img]: https://goreportcard.com/badge/github.com/aquasecurity/starboard
[report-card]: https://goreportcard.com/report/github.com/aquasecurity/starboard
[license-img]: https://img.shields.io/github/license/aquasecurity/starboard.svg
[license]: https://github.com/aquasecurity/starboard/blob/main/LICENSE
[github-all-releases-img]: https://img.shields.io/github/downloads/aquasecurity/starboard/total?logo=github
[docker-pulls-starboard]: https://img.shields.io/docker/pulls/aquasec/starboard?logo=docker&label=docker%20pulls%20%2F%20starboard
[docker-pulls-starboard-operator]: https://img.shields.io/docker/pulls/aquasec/starboard-operator?logo=docker&label=docker%20pulls%20%2F%20starboard%20operator
[aqua-starboard-blog]: https://blog.aquasec.com/starboard-kubernetes-tools
[discussions]: https://github.com/aquasecurity/starboard/discussions

[crds]: https://aquasecurity.github.io/starboard/crds/
[go-module]: https://pkg.go.dev/github.com/aquasecurity/starboard/pkg
[cli]: https://aquasecurity.github.io/starboard/cli
[operator]: https://aquasecurity.github.io/starboard/operator

[octant-plugin]: https://github.com/aquasecurity/starboard-octant-plugin
[lens-extension]: https://github.com/aquasecurity/starboard-lens-extension
[kubectl]: https://kubernetes.io/docs/reference/kubectl<|MERGE_RESOLUTION|>--- conflicted
+++ resolved
@@ -21,219 +21,9 @@
 
 Starboard can be run in two different modes:
 
-<<<<<<< HEAD
-* As a [command-line tool][starboard-cli], so you can trigger scans and view the risks in a `kubectl`-compatible way
-  or as part of your CI/CD pipeline.
-* As an [operator][starboard-operator] to automatically update security report resources in response to workload and
-  other changes on a Kubernetes cluster - for example, initiating a vulnerability scan when a new pod is started.
-
-You can read more about the motivations and use cases [here][aqua-starboard-blog] and join our discussions [here][discussions]. 
-
-![](docs/images/starboard-cli-with-octant-demo.gif)
-
-## Getting Started
-
-The easiest way to get started with Starboard is to use [Starboard CLI][starboard-cli], which allows scanning Kubernetes
-workloads deployed in your cluster.
-
-By default, starboard will operate in the **starboard** namespace, use a configuration ConfigMap named **starboard**, and will run scans using a **starboard** service account.  This can be overridden using environment variables, eg
-
-```
-echo 'STARBOARD_CONFIG_NAMESPACE=security-team
-STARBOARD_SA_NAME=starboard_scanner
-STARBOARD_CONFIGMAP_NAME=scan-config' >> ~/.bashrc
-. ~/.bashrc
-starboard init
-```
-> **NOTE:** Even though manual scanning through the command-line is useful, the fact that it's not automated makes it less suitable with a large number
-> of Kubernetes workloads. Therefore, the [Starboard Operator][starboard-operator]
-> provides a better option for these scenarios, constantly monitoring built-in Kubernetes resources, such as Deployments,
-> and running appropriate scanners against the underlying deployment descriptors.
-
-To begin with, execute the following one-time setup command:
-
-```
-$ starboard init
-```
-
-The `init` subcommand creates the `starboard` namespace, in which Starboard executes Kubernetes Jobs to perform
-scans. It also sends custom security resources definitions to the Kubernetes API:
-
-```
-$ kubectl api-resources --api-group aquasecurity.github.io
-NAME                   SHORTNAMES    APIGROUP                 NAMESPACED   KIND
-ciskubebenchreports    kubebench     aquasecurity.github.io   false        CISKubeBenchReport
-configauditreports     configaudit   aquasecurity.github.io   true         ConfigAuditReport
-kubehunterreports      kubehunter    aquasecurity.github.io   false        KubeHunterReport
-vulnerabilityreports   vulns,vuln    aquasecurity.github.io   true         VulnerabilityReport
-```
-
-> There's also a `starboard cleanup` subcommand, which can be used to remove all resources created by Starboard.
-
-As an example let's run an old version of `nginx` that we know has vulnerabilities. First, let's create a `dev` namespace:
-
-```
-$ kubectl create namespace dev
-```
-
-Create an `nginx` Deployment in the `dev` namespace:
-
-```
-$ kubectl create deployment nginx --image nginx:1.16 --namespace dev
-```
-
-Run the scanner to find the vulnerabilities:
-
-```
-$ starboard find vulnerabilities deployment/nginx --namespace dev
-```
-
-Behind the scenes, this uses [Trivy][trivy] to identify vulnerabilities in the container images associated with the
-specified deployment. Once this has been done, you can retrieve the latest vulnerability reports for this workload:
-
-```
-$ starboard get vulnerabilities deployment/nginx \
-  --namespace dev \
-  --output yaml
-```
-
-Starboard relies on labels and label selectors to associate vulnerability reports with the specified Deployment.
-For a Deployment with *N* container images Starboard creates *N* instances of `vulnerabilityreports.aquasecurity.github.io`
-resources. In addition, each instance has the `starboard.container.name` label to associate it with a particular
-container's image. This means that the same data retrieved by the `starboard get vulnerabilities` subcommand can be
-fetched with the standard `kubectl get` command:
-
-```
-$ kubectl get vulnerabilityreport \
-  --selector starboard.resource.kind=Deployment,starboard.resource.name=nginx \
-  --namespace dev \
-  --output yaml
-```
-
-In this example, the `nginx` deployment has a single container called `nginx`, hence only one instance of the
-`vulnerabilityreports.aquasecurity.github.io` resource is created with the label `starboard.container.name=nginx`.
-
-To read more about custom resources and label selectors check [Custom Security Resources Specification][starboard-crds-spec].
-
-The [Starboard Octant plugin][starboard-octant-plugin] displays the same vulnerability reports in Octant's UI.
-
-<p align="center">
-  <img src="docs/images/getting-started/deployment_vulnerabilities.png">
-</p>
-
-Check the plugin's repository for installation instructions.
-
-## Next Steps
-
-Let's take the same `nginx` Deployment and audit its Kubernetes configuration. As you remember we've created it with
-the `kubectl create deployment` command which applies the default settings to the deployment descriptors. However, we
-also know that in Kubernetes the defaults are usually the least secure.
-
-Run the scanner to audit the configuration using [Polaris][polaris]:
-
-```
-$ starboard polaris deployment/nginx --namespace dev
-```
-
-Retrieve the configuration audit report:
-
-```
-$ starboard get configaudit deployment/nginx \
-  --namespace dev \
-  --output yaml
-```
-
-or
-
-```
-$ kubectl get configauditreport \
-  --selector starboard.resource.kind=Deployment,starboard.resource.name=nginx \
-  --namespace dev \
-  --output yaml
-```
-
-Similar to vulnerabilities the Starboard Octant plugin can visualize config audit reports. What's more important,
-Starboard and Octant provide a single pane view with visibility into potentially dangerous and exploitable
-vulnerabilities as well as configuration issues that might affect stability, reliability, and scalability of the
-`nginx` Deployment.
-
-<p align="center">
-  <img src="docs/images/next-steps/deployment_configauditreports.png">
-</p>
-
-To learn more about the available Starboard commands and scanners, such as [kube-bench][aqua-kube-bench] or
-[kube-hunter][aqua-kube-hunter], use `starboard help`.
-
-
-
-## Starboard CLI
-
-Starboard CLI is a single executable binary which can be used to find risks, such as vulnerabilities or insecure Pod
-specs, in Kubernetes workloads. By default, the risk assessment reports are stored as
-[custom security resources][starboard-crds].
-
-To learn more about the available Starboard CLI commands, run `starboard help` or type a command followed by the
-`-h` flag:
-
-```
-$ starboard kube-hunter -h
-```
-
-### Installation
-
-This guide shows how to install the [Starboard CLI][starboard-cli] from source,
-or from pre-built binary releases.
-
-#### From the Binary Releases
-
-Every [release][release] of Starboard provides binary releases for a variety of operating systems. These
-binary versions can be manually downloaded and installed.
-
-1. Download your [desired version][release]
-2. Unpack it (`tar -zxvf starboard_darwin_x86_64.tar.gz`)
-3. Find the `starboard` binary in the unpacked directory, and move it to its desired destination
-   (`mv starboard_darwin_x86_64/starboard /usr/local/bin/starboard`)
-
-From there, you should be able to run Starboard CLI commands: `starboard help`
-
-##### kubectl plugin
-
-The Starboard CLI is compatible with [kubectl][kubectl] and is intended as [kubectl plugin][kubectl-plugins],
-but it's perfectly fine to run it as a stand-alone executable. If you rename the `starboard` executable to
-`kubectl-starboard` and if it's in your path, you can invoke it using `kubectl starboard`.
-
-You can also install Starboard as a kubectl plugin with the [Krew][krew] plugins manager:
-
-```
-$ kubectl krew install starboard
-$ kubectl starboard help
-```
-
-#### From Source (Linux, macOS)
-
-Building from source is slightly more work, but is the best way to go if you want to test the latest (pre-release)
-version of Starboard.
-
-You must have a working Go environment.
-
-```
-$ git clone git@github.com:aquasecurity/starboard.git
-$ cd starboard
-$ make
-```
-
-If required, it will fetch the dependencies and cache them. It will then compile `starboard` and place it in
-`bin/starboard`.
-
-#### Docker
-
-We also release the Docker image `docker.io/aqusec/starbaord` to run Starboard as a Docker container or to manually
-schedule Kubernetes scan Jobs in your cluster.
-=======
 - As a [command][cli], so you can trigger scans and view the risks in a kubectl-compatible way or as part of your CI/CD pipeline.
 - As an [operator] to automatically update security reports in response to workload and other changes on a Kubernetes
   cluster - for example, initiating a vulnerability scan when a new pod is started.
->>>>>>> 53614219
 
 > **NOTE** Even though manual scanning through the command-line is useful, the fact that it's not automated makes it
 > less suitable with a large number of Kubernetes workloads. Therefore, the [operator] provides a better option
