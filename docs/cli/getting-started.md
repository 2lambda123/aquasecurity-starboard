--- conflicted
+++ resolved
@@ -28,7 +28,6 @@
 objects:
 
 ```console
-<<<<<<< HEAD
 kubectl api-resources --api-group aquasecurity.github.io
 ```
 
@@ -36,13 +35,6 @@
 <summary>Result</summary>
 
 ```
-NAME                   SHORTNAMES    APIGROUP                 NAMESPACED   KIND
-ciskubebenchreports    kubebench     aquasecurity.github.io   false        CISKubeBenchReport
-configauditreports     configaudit   aquasecurity.github.io   true         ConfigAuditReport
-kubehunterreports      kubehunter    aquasecurity.github.io   false        KubeHunterReport
-vulnerabilityreports   vulns,vuln    aquasecurity.github.io   true         VulnerabilityReport
-=======
-$ kubectl api-resources --api-group aquasecurity.github.io
 NAME                          SHORTNAMES                 APIVERSION                        NAMESPACED   KIND
 ciskubebenchreports           kubebench                  aquasecurity.github.io/v1alpha1   false        CISKubeBenchReport
 clusterconfigauditreports     clusterconfigaudit         aquasecurity.github.io/v1alpha1   false        ClusterConfigAuditReport
@@ -50,7 +42,6 @@
 configauditreports            configaudit                aquasecurity.github.io/v1alpha1   true         ConfigAuditReport
 kubehunterreports             kubehunter                 aquasecurity.github.io/v1alpha1   false        KubeHunterReport
 vulnerabilityreports          vuln,vulns                 aquasecurity.github.io/v1alpha1   true         VulnerabilityReport
->>>>>>> b9b78dfc
 ```
 </details>
 
@@ -113,7 +104,6 @@
 starboard get configauditreports deployment/nginx -o yaml
 ```
 
-<<<<<<< HEAD
 or
 
 ```console
@@ -130,8 +120,6 @@
 ```
 </details>
 
-=======
->>>>>>> b9b78dfc
 ## Generating HTML Reports
 
 Once you scanned the `nginx` Deployment for vulnerabilities and checked its configuration you can generate an HTML
